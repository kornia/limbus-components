--- conflicted
+++ resolved
@@ -53,11 +53,7 @@
     inputs: InputsTyping  # type: ignore
     outputs: OutputsTyping  # type: ignore
 
-<<<<<<< HEAD
-    def __init__(self, name: str, ) -> None:
-=======
     def __init__(self, name: str) -> None:
->>>>>>> 1d5a582d
         super().__init__(name)
         self._obj = kornia.geometry.transform.Hflip()
         self._callable = self._obj.forward
